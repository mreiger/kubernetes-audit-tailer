--- conflicted
+++ resolved
@@ -172,7 +172,6 @@
 
 	addr := fmt.Sprintf("%s:%d", opts.BindAddr, opts.Port)
 	logger.Infow("starting splunk audit webhook", "version", v.V.String(), "address", addr)
-<<<<<<< HEAD
 	if opts.WebhookTLSCert != "" && opts.WebhookTLSKey != "" {
 		err := http.ListenAndServeTLS(addr, opts.WebhookTLSCert, opts.WebhookTLSKey, nil)
 		if err != nil {
@@ -183,10 +182,5 @@
 		if err != nil {
 			logger.Errorw("failed to start audit webhook plain http server", "error", err)
 		}
-=======
-	err := http.ListenAndServe(addr, nil)
-	if err != nil {
-		logger.Errorw("failed to start audit webhook server", "error", err)
->>>>>>> 30c744e2
 	}
 }